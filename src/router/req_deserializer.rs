use serde::de::{self, DeserializeSeed, IntoDeserializer, MapAccess, SeqAccess, Visitor};
use serde::forward_to_deserialize_any;
use serde::ser;
use serde::Deserialize;

<<<<<<< HEAD
use std::fmt;
use std::fmt::Display;

=======
>>>>>>> 9c0ee987
use std::borrow::Cow;
use std::collections::HashMap;
use std::fmt;
use std::fmt::Display;

/// Parse merged forms key, value pair get from form_urlencoded into a user defined struct
/// Key and Value should be in Cow pointer
///
/// # Example
///
/// ```
/// # use obsidian::router::from_cow_map;
/// # use hyper::{Body, Request};
/// # use url::form_urlencoded;
/// # use futures::{Future, Stream};
/// # use serde_derive::*;
/// # use std::collections::HashMap;
/// # use std::borrow::Cow;
///
/// #[derive(Deserialize, Debug, PartialEq)]
/// struct Example {
///     field1: Vec<i32>,
///     field2: i32,
/// }
///
/// let body = Request::new(Body::from("field1=1&field1=2&field2=12")).into_body();
///  
/// let chunks = match body.concat2().wait() {
///     Ok(chunk) => chunk,
///     Err(e) => {
///         println!("{}", e);
///         hyper::Chunk::default()
///     }
/// };
///         
/// let mut parsed_form_map: HashMap<String, Vec<String>> = HashMap::default();
/// let mut cow_form_map = HashMap::<Cow<str>, Cow<[String]>>::default();
///         
/// // Parse and merge chunks with same name key
/// form_urlencoded::parse(&chunks)
///     .into_owned()
///     .for_each(|(key, val)| {
///         parsed_form_map.entry(key).or_insert(vec![]).push(val);
///     });
///         
/// // Wrap vec with cow pointer
/// parsed_form_map.iter().for_each(|(key, val)| {
///     cow_form_map
///         .entry(std::borrow::Cow::from(key))
///         .or_insert(std::borrow::Cow::from(val));
/// });
///
/// let actual_result: Example = from_cow_map(&cow_form_map).unwrap();
/// let expected_result = Example{field1: vec![1,2], field2:12};
///        
/// assert_eq!(actual_result, expected_result);
/// ```
pub fn from_cow_map<'de, T, S: ::std::hash::BuildHasher>(s: &'de HashMap<Cow<'de, str>, Cow<'de, [String]>, S>) -> Result<T, Error>
where
    T: Deserialize<'de>,
{
    let mut deserializer = FormDeserializer::from_cow_map(s.iter().peekable());
    let t = T::deserialize(&mut deserializer)?;
    Ok(t)
}

/// Deserializer for merged hashmap forms.
struct FormDeserializer<'de> {
    input: std::iter::Peekable<
        std::collections::hash_map::Iter<
            'de,
            std::borrow::Cow<'de, str>,
            std::borrow::Cow<'de, [String]>,
        >,
    >,
}

macro_rules! from_string_forms_key_impl {
    ($($t:ty => $method:ident)*) => {$(
            fn $method<V>(self, visitor: V) -> Result<V::Value, Self::Error>
                where V: de::Visitor<'de>
            {
                match self.input.peek() {
                    Some(key) => key.0.clone().into_deserializer().$method(visitor),
                    _ => Err(Error::NoneError),
                }
            }
    )*}
}

impl<'de> FormDeserializer<'de> {
    pub fn from_cow_map(
        input: std::iter::Peekable<
            std::collections::hash_map::Iter<
                'de,
                std::borrow::Cow<'de, str>,
                std::borrow::Cow<'de, [String]>,
            >,
        >,
    ) -> Self {
        FormDeserializer { input }
    }
}

impl<'de, 'a> de::Deserializer<'de> for &'a mut FormDeserializer<'de> {
    type Error = Error;

    fn deserialize_any<V>(self, visitor: V) -> Result<V::Value, Error>
    where
        V: Visitor<'de>,
    {
        self.deserialize_map(visitor)
    }

    fn deserialize_map<V>(self, visitor: V) -> Result<V::Value, Error>
    where
        V: Visitor<'de>,
    {
        visitor.visit_map(FromMap::new(self))
    }

    fn deserialize_string<V>(self, visitor: V) -> Result<V::Value, Error>
    where
        V: Visitor<'de>,
    {
        self.deserialize_str(visitor)
    }

    fn deserialize_str<V>(self, visitor: V) -> Result<V::Value, Error>
    where
        V: Visitor<'de>,
    {
        match self.input.peek() {
            Some(key) => visitor.visit_str(key.0),
            _ => Err(Error::NoneError),
        }
    }

    fn deserialize_identifier<V>(self, visitor: V) -> Result<V::Value, Error>
    where
        V: Visitor<'de>,
    {
        self.deserialize_str(visitor)
    }

    forward_to_deserialize_any! {
        char
        option
        bytes
        byte_buf
        unit_struct
        newtype_struct
        tuple_struct
        struct
        tuple
        enum
        ignored_any
        unit
        seq
    }

    from_string_forms_key_impl! {
        bool => deserialize_bool
        u8 => deserialize_u8
        u16 => deserialize_u16
        u32 => deserialize_u32
        u64 => deserialize_u64
        i8 => deserialize_i8
        i16 => deserialize_i16
        i32 => deserialize_i32
        i64 => deserialize_i64
        f32 => deserialize_f32
        f64 => deserialize_f64
    }
}

macro_rules! from_string_forms_impl {
    ($($t:ty => $method:ident)*) => {$(
            fn $method<V>(self, visitor: V) -> Result<V::Value, Self::Error>
                where V: de::Visitor<'de>
            {
                match self.input[0].parse::<$t>() {
                    Ok(result) => result.into_deserializer().$method(visitor),
                    Err(e) => Err(Error::Message(format!("{}", e))),
                }
            }
    )*}
}

// Deserializer for value of merged hashmap forms.
struct FormValueDeserializer<'de> {
    input: &'de [std::string::String],
}

impl<'de> FormValueDeserializer<'de> {
    pub fn new(input: &'de [std::string::String]) -> Self {
        FormValueDeserializer { input }
    }
}

impl<'de> de::Deserializer<'de> for &mut FormValueDeserializer<'de> {
    type Error = Error;

    fn deserialize_any<V>(self, visitor: V) -> Result<V::Value, Error>
    where
        V: Visitor<'de>,
    {
        self.deserialize_string(visitor)
    }

    fn deserialize_seq<V>(self, visitor: V) -> Result<V::Value, Error>
    where
        V: Visitor<'de>,
    {
        visitor.visit_seq(FromSeq::new(self))
    }

    fn deserialize_string<V>(self, visitor: V) -> Result<V::Value, Error>
    where
        V: Visitor<'de>,
    {
        visitor.visit_string(self.input[0].clone())
    }

    fn deserialize_str<V>(self, visitor: V) -> Result<V::Value, Error>
    where
        V: Visitor<'de>,
    {
        visitor.visit_str(&self.input[0])
    }

    fn deserialize_char<V>(self, visitor: V) -> Result<V::Value, Error>
    where
        V: Visitor<'de>,
    {
        match self.input[0].chars().next() {
            Some(val) => visitor.visit_char(val),
            _ => Err(Error::NoneError),
        }
    }

    fn deserialize_option<V>(self, visitor: V) -> Result<V::Value, Error>
    where
        V: Visitor<'de>,
    {
        if self.input.starts_with(&[String::default()]) {
            self.input = &self.input[1..];
            visitor.visit_none()
        } else {
            visitor.visit_some(self)
        }
    }

    fn deserialize_unit<V>(self, visitor: V) -> Result<V::Value, Error>
    where
        V: Visitor<'de>,
    {
        if self.input.starts_with(&[String::default()]) {
            self.input = &self.input[1..];
            visitor.visit_unit()
        } else {
            visitor.visit_unit()
        }
    }

    fn deserialize_unit_struct<V>(self, _name: &'static str, visitor: V) -> Result<V::Value, Error>
    where
        V: Visitor<'de>,
    {
        self.deserialize_unit(visitor)
    }

    fn deserialize_newtype_struct<V>(
        self,
        _name: &'static str,
        visitor: V,
    ) -> Result<V::Value, Error>
    where
        V: Visitor<'de>,
    {
        visitor.visit_newtype_struct(self)
    }

    fn deserialize_tuple<V>(self, _len: usize, visitor: V) -> Result<V::Value, Error>
    where
        V: Visitor<'de>,
    {
        self.deserialize_seq(visitor)
    }

    fn deserialize_identifier<V>(self, visitor: V) -> Result<V::Value, Error>
    where
        V: Visitor<'de>,
    {
        self.deserialize_str(visitor)
    }

    forward_to_deserialize_any! {
        bytes
        byte_buf
        ignored_any
        map
        struct
        tuple_struct
        enum
    }

    from_string_forms_impl! {
        bool => deserialize_bool
        u8 => deserialize_u8
        u16 => deserialize_u16
        u32 => deserialize_u32
        u64 => deserialize_u64
        i8 => deserialize_i8
        i16 => deserialize_i16
        i32 => deserialize_i32
        i64 => deserialize_i64
        f32 => deserialize_f32
        f64 => deserialize_f64
    }
}

struct FromSeq<'a, 'de: 'a> {
    de: &'a mut FormValueDeserializer<'de>,
    first: bool,
}

impl<'a, 'de> FromSeq<'a, 'de> {
    fn new(de: &'a mut FormValueDeserializer<'de>) -> Self {
        FromSeq { de, first: true }
    }
}

impl<'de, 'a> SeqAccess<'de> for FromSeq<'a, 'de> {
    type Error = Error;

    fn next_element_seed<T>(&mut self, seed: T) -> Result<Option<T::Value>, Error>
    where
        T: DeserializeSeed<'de>,
    {
        if self.de.input.len() == 1 && !self.first {
            return Ok(None);
        }

        // Only start moving slices after processing
        if !self.first {
            self.de.input = &self.de.input[1..];
        }
        self.first = false;

        seed.deserialize(&mut *self.de).map(Some)
    }
}

struct FromMap<'a, 'de: 'a> {
    de: &'a mut FormDeserializer<'de>,
    first: bool,
}

impl<'a, 'de> FromMap<'a, 'de> {
    fn new(de: &'a mut FormDeserializer<'de>) -> Self {
        FromMap { de, first: true }
    }
}

impl<'de, 'a> MapAccess<'de> for FromMap<'a, 'de> {
    type Error = Error;

    fn next_key_seed<K>(&mut self, seed: K) -> Result<Option<K::Value>, Error>
    where
        K: DeserializeSeed<'de>,
    {
        if !self.first {
            self.de.input.next();
        }

        self.first = false;

        match self.de.input.peek() {
            Some(_x) => seed.deserialize(&mut *self.de).map(Some),
            _ => Ok(None),
        }
    }

    fn next_value_seed<V>(&mut self, seed: V) -> Result<V::Value, Error>
    where
        V: DeserializeSeed<'de>,
    {
        match self.de.input.peek() {
            Some(val) => seed.deserialize(&mut FormValueDeserializer::new(val.1)),
            _ => Err(Error::NoneError),
        }
    }
}

/// Error for request deserializer
#[derive(Clone, Debug, PartialEq)]
pub enum Error {
    Message(String),
    NoneError,
}

impl ser::Error for Error {
    fn custom<T: Display>(msg: T) -> Self {
        Error::Message(msg.to_string())
    }
}

impl de::Error for Error {
    fn custom<T: Display>(msg: T) -> Self {
        Error::Message(msg.to_string())
    }
}

impl Display for Error {
    fn fmt(&self, formatter: &mut fmt::Formatter) -> fmt::Result {
        formatter.write_str(std::error::Error::description(self))
    }
}

impl std::error::Error for Error {
    fn description(&self) -> &str {
        match *self {
            Error::Message(ref msg) => msg,
            Error::NoneError => "Input should not be None",
        }
    }
}

#[cfg(test)]
mod tests {
    use super::*;
    use futures::{Future, Stream};
    use hyper::{Body, Request};
    use serde_derive::*;
    use url::form_urlencoded;

    #[derive(Deserialize, Debug, PartialEq)]
    struct VecAndSingleVariableStruct {
        field1: Vec<String>,
        field2: i32,
    }

    #[derive(Deserialize, Debug, PartialEq)]
    struct VecStruct {
        field1: Vec<i32>,
    }

    #[derive(Deserialize, Debug, PartialEq)]
    struct VecWithDefaultStruct {
        field1: Vec<i32>,
        #[serde(default)]
        field2: i32,
    }

    #[test]
    fn test_deserialize_to_struct_with_vec_and_single_variable() {
        let body = Request::new(Body::from("field1=abc&field1=xyz&field2=12")).into_body();
        let chunks = match body.concat2().wait() {
            Ok(chunk) => chunk,
            Err(e) => {
                println!("{}", e);
                hyper::Chunk::default()
            }
        };
        let mut parsed_form_map: HashMap<String, Vec<String>> = HashMap::default();
<<<<<<< HEAD
        let mut cow_form_map = HashMap::default();
=======
        let mut cow_form_map = HashMap::<Cow<str>, Cow<[String]>>::default();
>>>>>>> 9c0ee987
        // Parse and merge chunks with same name key
        form_urlencoded::parse(&chunks)
            .into_owned()
            .for_each(|(key, val)| {
                parsed_form_map.entry(key).or_insert(vec![]).push(val);
            });
        // Wrap vec with cow pointer
        parsed_form_map.iter().for_each(|(key, val)| {
            cow_form_map
                .entry(std::borrow::Cow::from(key))
                .or_insert(std::borrow::Cow::from(val));
        });

        let actual_result: VecAndSingleVariableStruct = from_cow_map(&cow_form_map).unwrap();
        let expected_result = VecAndSingleVariableStruct {
            field1: vec!["abc".to_string(), "xyz".to_string()],
            field2: 12,
        };
        assert_eq!(actual_result, expected_result);
    }

    #[test]
    fn test_deserialize_to_struct_with_vec() {
        let body = Request::new(Body::from("field1=1&field1=2")).into_body();
        let chunks = match body.concat2().wait() {
            Ok(chunk) => chunk,
            Err(e) => {
                println!("{}", e);
                hyper::Chunk::default()
            }
        };
        let mut parsed_form_map: HashMap<String, Vec<String>> = HashMap::default();
<<<<<<< HEAD
        let mut cow_form_map = HashMap::default();
=======
        let mut cow_form_map = HashMap::<Cow<str>, Cow<[String]>>::default();
>>>>>>> 9c0ee987
        // Parse and merge chunks with same name key
        form_urlencoded::parse(&chunks)
            .into_owned()
            .for_each(|(key, val)| {
                parsed_form_map.entry(key).or_insert(vec![]).push(val);
            });
        // Wrap vec with cow pointer
        parsed_form_map.iter().for_each(|(key, val)| {
            cow_form_map
                .entry(std::borrow::Cow::from(key))
                .or_insert(std::borrow::Cow::from(val));
        });

        let actual_result: VecStruct = from_cow_map(&cow_form_map).unwrap();
        let expected_result = VecStruct { field1: vec![1, 2] };
        assert_eq!(actual_result, expected_result);
    }

    #[test]
    fn test_deserialize_to_struct_with_extra_form_value() {
        let body = Request::new(Body::from("field1=1&field1=2&field2=12")).into_body();
        let chunks = match body.concat2().wait() {
            Ok(chunk) => chunk,
            Err(e) => {
                println!("{}", e);
                hyper::Chunk::default()
            }
        };
        let mut parsed_form_map: HashMap<String, Vec<String>> = HashMap::default();
<<<<<<< HEAD
        let mut cow_form_map = HashMap::default();
=======
        let mut cow_form_map = HashMap::<Cow<str>, Cow<[String]>>::default();
>>>>>>> 9c0ee987
        // Parse and merge chunks with same name key
        form_urlencoded::parse(&chunks)
            .into_owned()
            .for_each(|(key, val)| {
                parsed_form_map.entry(key).or_insert(vec![]).push(val);
            });
        // Wrap vec with cow pointer
        parsed_form_map.iter().for_each(|(key, val)| {
            cow_form_map
                .entry(std::borrow::Cow::from(key))
                .or_insert(std::borrow::Cow::from(val));
        });

        let actual_result: VecStruct = from_cow_map(&cow_form_map).unwrap();
        let expected_result = VecStruct { field1: vec![1, 2] };
        assert_eq!(actual_result, expected_result);
    }

    #[test]
    fn test_deserialize_to_struct_with_extra_struct_field() {
        let body = Request::new(Body::from("field1=1&field1=2")).into_body();
        let chunks = match body.concat2().wait() {
            Ok(chunk) => chunk,
            Err(e) => {
                println!("{}", e);
                hyper::Chunk::default()
            }
        };
        let mut parsed_form_map: HashMap<String, Vec<String>> = HashMap::default();
<<<<<<< HEAD
        let mut cow_form_map = HashMap::default();
=======
        let mut cow_form_map = HashMap::<Cow<str>, Cow<[String]>>::default();
>>>>>>> 9c0ee987
        // Parse and merge chunks with same name key
        form_urlencoded::parse(&chunks)
            .into_owned()
            .for_each(|(key, val)| {
                parsed_form_map.entry(key).or_insert(vec![]).push(val);
            });
        // Wrap vec with cow pointer
        parsed_form_map.iter().for_each(|(key, val)| {
            cow_form_map
                .entry(std::borrow::Cow::from(key))
                .or_insert(std::borrow::Cow::from(val));
        });

        let actual_result: VecWithDefaultStruct = from_cow_map(&cow_form_map).unwrap();
        let expected_result = VecWithDefaultStruct {
            field1: vec![1, 2],
            field2: i32::default(),
        };
        assert_eq!(actual_result, expected_result);
    }

    #[test]
    fn test_deserialize_to_map_type() {
        let body = Request::new(Body::from("field1=1&field1=2&field2=3")).into_body();
        let chunks = match body.concat2().wait() {
            Ok(chunk) => chunk,
            Err(e) => {
                println!("{}", e);
                hyper::Chunk::default()
            }
        };
        let mut parsed_form_map: HashMap<String, Vec<String>> = HashMap::default();
<<<<<<< HEAD
        let mut cow_form_map = HashMap::default();
=======
        let mut cow_form_map = HashMap::<Cow<str>, Cow<[String]>>::default();
>>>>>>> 9c0ee987
        // Parse and merge chunks with same name key
        form_urlencoded::parse(&chunks)
            .into_owned()
            .for_each(|(key, val)| {
                parsed_form_map.entry(key).or_insert(vec![]).push(val);
            });
        // Wrap vec with cow pointer
        parsed_form_map.iter().for_each(|(key, val)| {
            cow_form_map
                .entry(std::borrow::Cow::from(key))
                .or_insert(std::borrow::Cow::from(val));
        });

        let actual_result: HashMap<String, Vec<i32>> = from_cow_map(&cow_form_map).unwrap();
        let mut expected_result: HashMap<String, Vec<i32>> = HashMap::default();

        expected_result
            .entry("field1".to_string())
            .or_insert(vec![])
            .push(1);
        expected_result
            .entry("field1".to_string())
            .or_insert(vec![])
            .push(2);
        expected_result
            .entry("field2".to_string())
            .or_insert(vec![])
            .push(3);
        assert_eq!(actual_result, expected_result);
    }
}<|MERGE_RESOLUTION|>--- conflicted
+++ resolved
@@ -3,12 +3,6 @@
 use serde::ser;
 use serde::Deserialize;
 
-<<<<<<< HEAD
-use std::fmt;
-use std::fmt::Display;
-
-=======
->>>>>>> 9c0ee987
 use std::borrow::Cow;
 use std::collections::HashMap;
 use std::fmt;
@@ -475,11 +469,7 @@
             }
         };
         let mut parsed_form_map: HashMap<String, Vec<String>> = HashMap::default();
-<<<<<<< HEAD
-        let mut cow_form_map = HashMap::default();
-=======
         let mut cow_form_map = HashMap::<Cow<str>, Cow<[String]>>::default();
->>>>>>> 9c0ee987
         // Parse and merge chunks with same name key
         form_urlencoded::parse(&chunks)
             .into_owned()
@@ -512,11 +502,7 @@
             }
         };
         let mut parsed_form_map: HashMap<String, Vec<String>> = HashMap::default();
-<<<<<<< HEAD
-        let mut cow_form_map = HashMap::default();
-=======
         let mut cow_form_map = HashMap::<Cow<str>, Cow<[String]>>::default();
->>>>>>> 9c0ee987
         // Parse and merge chunks with same name key
         form_urlencoded::parse(&chunks)
             .into_owned()
@@ -546,11 +532,7 @@
             }
         };
         let mut parsed_form_map: HashMap<String, Vec<String>> = HashMap::default();
-<<<<<<< HEAD
-        let mut cow_form_map = HashMap::default();
-=======
         let mut cow_form_map = HashMap::<Cow<str>, Cow<[String]>>::default();
->>>>>>> 9c0ee987
         // Parse and merge chunks with same name key
         form_urlencoded::parse(&chunks)
             .into_owned()
@@ -580,11 +562,7 @@
             }
         };
         let mut parsed_form_map: HashMap<String, Vec<String>> = HashMap::default();
-<<<<<<< HEAD
-        let mut cow_form_map = HashMap::default();
-=======
         let mut cow_form_map = HashMap::<Cow<str>, Cow<[String]>>::default();
->>>>>>> 9c0ee987
         // Parse and merge chunks with same name key
         form_urlencoded::parse(&chunks)
             .into_owned()
@@ -617,11 +595,7 @@
             }
         };
         let mut parsed_form_map: HashMap<String, Vec<String>> = HashMap::default();
-<<<<<<< HEAD
-        let mut cow_form_map = HashMap::default();
-=======
         let mut cow_form_map = HashMap::<Cow<str>, Cow<[String]>>::default();
->>>>>>> 9c0ee987
         // Parse and merge chunks with same name key
         form_urlencoded::parse(&chunks)
             .into_owned()
